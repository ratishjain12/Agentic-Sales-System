--- conflicted
+++ resolved
@@ -1,39 +1,19 @@
 from dotenv import load_dotenv; load_dotenv()
 # src/config/cerebras_client.py
-"""
-Pure Cerebras SDK configuration - NO OpenAI dependencies!
-"""
 from cerebras.cloud.sdk import Cerebras
-<<<<<<< HEAD
-=======
 from crewai import LLM
->>>>>>> 7394e3c4
 import os
 from typing import Optional
-
 
 class CerebrasConfig:
     """Configuration for Cerebras SDK."""
 
     _client: Optional[Cerebras] = None
-<<<<<<< HEAD
-
-    # Cerebras API settings
-    BASE_URL = os.getenv("CEREBRAS_BASE_URL", "https://api.cerebras.net/v1")
-    API_KEY = os.getenv("CEREBRAS_API_KEY")
-
-    # Available models
-    LLAMA_3_1_8B = "llama3.1-8b"
-    LLAMA_3_1_70B = "llama3.1-70b"
-    LLAMA_3_3_70B = "llama3.3-70b"
-
-=======
     _llm: Optional[LLM] = None
     
     # Cerebras API endpoint (OpenAI-compatible). Defaults to public endpoint
     BASE_URL = os.getenv("CEREBRAS_BASE_URL", "https://api.cerebras.ai/v1")
     
->>>>>>> 7394e3c4
     @classmethod
     def get_client(cls) -> Cerebras:
         """
@@ -52,32 +32,6 @@
         return cls._client
 
     @classmethod
-<<<<<<< HEAD
-    def chat_completion(
-        cls,
-        messages: list,
-        model: str = "llama3.3-70b",
-        temperature: float = 0.7,
-        max_tokens: int = 1024,
-        **kwargs
-    ):
-        """
-        Create a chat completion using Cerebras SDK.
-
-        Args:
-            messages: List of message dicts with 'role' and 'content'
-            model: Model name (llama3.1-8b, llama3.1-70b, llama3.3-70b)
-            temperature: Temperature for sampling (0.0-1.0)
-            max_tokens: Maximum tokens to generate
-            **kwargs: Additional arguments for Cerebras API
-
-        Returns:
-            Cerebras chat completion response
-        """
-        client = cls.get_client()
-        return client.chat.completions.create(
-            messages=messages,
-=======
     def get_crewai_llm(
         cls,
         model: str = "cerebras/llama3.1-70b",
@@ -94,21 +48,20 @@
             raise ValueError("CEREBRAS_API_KEY environment variable not set")
 
         return LLM(
->>>>>>> 7394e3c4
             model=model,
+            api_key=api_key,
+            base_url=cls.BASE_URL,
             temperature=temperature,
-<<<<<<< HEAD
             max_tokens=max_tokens,
             **kwargs
-=======
             **kwargs,
->>>>>>> 7394e3c4
         )
 
     @classmethod
     def reset(cls):
-        """Reset client instance (useful for testing)."""
+        """Reset instances (useful for testing)."""
         cls._client = None
+        cls._llm = None
 
 
 # Convenience functions
@@ -121,34 +74,6 @@
     """
     return CerebrasConfig.get_client()
 
-<<<<<<< HEAD
-
-def cerebras_chat(
-    messages: list,
-    model: str = "llama3.3-70b",
-    temperature: float = 0.7,
-    **kwargs
-):
-    """
-    Create a chat completion using Cerebras SDK.
-
-    Args:
-        messages: List of message dicts
-        model: Model name
-        temperature: Temperature setting
-        **kwargs: Additional arguments
-
-    Returns:
-        Chat completion response
-    """
-    return CerebrasConfig.chat_completion(
-        messages=messages,
-        model=model,
-        temperature=temperature,
-        **kwargs
-    )
-=======
 def get_crewai_llm(model: str = "cerebras/llama3.1-70b", **kwargs) -> LLM:
     """Get CrewAI LLM configured for Cerebras."""
-    return CerebrasConfig.get_crewai_llm(model=model, **kwargs)
->>>>>>> 7394e3c4
+    return CerebrasConfig.get_crewai_llm(model=model, **kwargs)