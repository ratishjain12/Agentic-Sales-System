<<<<<<< HEAD
"""Configuration module - Pure Cerebras SDK."""
from .cerebras_client import (
    get_cerebras_client,
    cerebras_chat,
    CerebrasConfig
)

__all__ = [
    'get_cerebras_client',
    'cerebras_chat',
    'CerebrasConfig'
]
=======
"""Configuration module."""
from .cerebras_client import get_cerebras_client, get_crewai_llm

__all__ = ['get_cerebras_client', 'get_crewai_llm']
>>>>>>> 7394e3c4
<|MERGE_RESOLUTION|>--- conflicted
+++ resolved
@@ -1,19 +1,4 @@
-<<<<<<< HEAD
-"""Configuration module - Pure Cerebras SDK."""
-from .cerebras_client import (
-    get_cerebras_client,
-    cerebras_chat,
-    CerebrasConfig
-)
-
-__all__ = [
-    'get_cerebras_client',
-    'cerebras_chat',
-    'CerebrasConfig'
-]
-=======
 """Configuration module."""
 from .cerebras_client import get_cerebras_client, get_crewai_llm
 
-__all__ = ['get_cerebras_client', 'get_crewai_llm']
->>>>>>> 7394e3c4
+__all__ = ['get_cerebras_client', 'get_crewai_llm']