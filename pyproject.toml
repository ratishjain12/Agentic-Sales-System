[build-system]
requires = ["setuptools>=61.0", "wheel"]
build-backend = "setuptools.build_meta"

[project]
name = "agentic-sales-agent"
version = "1.0.0"
description = "AI-powered sales lead generation system using CrewAI and multiple LLM providers"
readme = "README.md"
<<<<<<< HEAD
requires-python = ">=3.11"
dependencies = [
    "crew>=0.9.2",
    "crewai>=0.201.1",
=======
requires-python = ">=3.9"
license = {text = "MIT"}
authors = [
    {name = "Agentic Sales Team", email = "team@agenticsales.com"},
]
keywords = ["ai", "sales", "lead-generation", "crewai", "llm", "foursquare", "osm"]
classifiers = [
    "Development Status :: 4 - Beta",
    "Intended Audience :: Developers",
    "License :: OSI Approved :: MIT License",
    "Programming Language :: Python :: 3",
    "Programming Language :: Python :: 3.9",
    "Programming Language :: Python :: 3.10",
    "Programming Language :: Python :: 3.11",
    "Programming Language :: Python :: 3.12",
    "Topic :: Software Development :: Libraries :: Python Modules",
    "Topic :: Scientific/Engineering :: Artificial Intelligence",
]

dependencies = [
    "cerebras-cloud-sdk",
    "exa-py",
    "python-dotenv",
    "embedchain",
    "streamlit",
    "requests",
    "pydantic",
    "httpx",
    "uvicorn",
    "crewai",
    "crewai_tools",
]

[project.optional-dependencies]
dev = [
    "pytest>=7.0",
    "pytest-cov",
    "black",
    "isort",
    "flake8",
    "mypy",
]
test = [
    "pytest>=7.0",
    "pytest-cov",
    "pytest-mock",
]

[project.urls]
Homepage = "https://github.com/agentic-sales/agentic-sales-agent"
Documentation = "https://github.com/agentic-sales/agentic-sales-agent#readme"
Repository = "https://github.com/agentic-sales/agentic-sales-agent.git"
Issues = "https://github.com/agentic-sales/agentic-sales-agent/issues"

[project.scripts]
agentic-sales = "main:main"

[tool.setuptools.packages.find]
where = ["."]
include = ["leads_finder*", "config*", "sdr*"]

[tool.setuptools.package-data]
"*" = ["*.txt", "*.md", "*.yml", "*.yaml"]

[tool.black]
line-length = 88
target-version = ['py39', 'py310', 'py311', 'py312']
include = '\.pyi?$'
extend-exclude = '''
/(
  # directories
  \.eggs
  | \.git
  | \.hg
  | \.mypy_cache
  | \.tox
  | \.venv
  | build
  | dist
)/
'''

[tool.isort]
profile = "black"
multi_line_output = 3
line_length = 88
known_first_party = ["leads_finder", "config", "sdr"]

[tool.mypy]
python_version = "3.9"
warn_return_any = true
warn_unused_configs = true
disallow_untyped_defs = true
disallow_incomplete_defs = true
check_untyped_defs = true
disallow_untyped_decorators = true
no_implicit_optional = true
warn_redundant_casts = true
warn_unused_ignores = true
warn_no_return = true
warn_unreachable = true
strict_equality = true

[tool.pytest.ini_options]
testpaths = ["tests"]
python_files = ["test_*.py", "*_test.py"]
python_classes = ["Test*"]
python_functions = ["test_*"]
addopts = [
    "--strict-markers",
    "--strict-config",
    "--verbose",
]
markers = [
    "slow: marks tests as slow (deselect with '-m \"not slow\"')",
    "integration: marks tests as integration tests",
    "unit: marks tests as unit tests",
]

[tool.coverage.run]
source = ["leads_finder", "config", "sdr"]
omit = [
    "*/tests/*",
    "*/test_*",
    "*/__pycache__/*",
    "*/.*",
]

[tool.coverage.report]
exclude_lines = [
    "pragma: no cover",
    "def __repr__",
    "if self.debug:",
    "if settings.DEBUG",
    "raise AssertionError",
    "raise NotImplementedError",
    "if 0:",
    "if __name__ == .__main__.:",
    "class .*\\bProtocol\\):",
    "@(abc\\.)?abstractmethod",
>>>>>>> b049b05b
]<|MERGE_RESOLUTION|>--- conflicted
+++ resolved
@@ -7,12 +7,6 @@
 version = "1.0.0"
 description = "AI-powered sales lead generation system using CrewAI and multiple LLM providers"
 readme = "README.md"
-<<<<<<< HEAD
-requires-python = ">=3.11"
-dependencies = [
-    "crew>=0.9.2",
-    "crewai>=0.201.1",
-=======
 requires-python = ">=3.9"
 license = {text = "MIT"}
 authors = [
@@ -153,5 +147,4 @@
     "if __name__ == .__main__.:",
     "class .*\\bProtocol\\):",
     "@(abc\\.)?abstractmethod",
->>>>>>> b049b05b
 ]